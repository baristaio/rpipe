--- conflicted
+++ resolved
@@ -25,11 +25,7 @@
 };
 
 async function main() {
-<<<<<<< HEAD
-    const client: any = await connect(config.redis);
-=======
     const client: RedisClientType = await connect(config.redis);
->>>>>>> 194051ed
     const pipe = createAggregator('test', client);
     const message: Message = messageGenerator('test', 2, {type: 'test', payload: {data: 'test'}});
     await pipe.registerMessages([message]);
